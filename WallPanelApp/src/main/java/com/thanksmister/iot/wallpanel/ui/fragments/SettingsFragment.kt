/*
 * Copyright (c) 2019 ThanksMister LLC
 *
 * Licensed under the Apache License, Version 2.0 (the "License");
 * you may not use this file except in compliance with the License.
 * You may obtain a copy of the License at
 *
 * http://www.apache.org/licenses/LICENSE-2.0
 *
 * Unless required by applicable law or agreed to in writing, software distributed
 * under the License is distributed on an "AS IS" BASIS,
 * WITHOUT WARRANTIES OR CONDITIONS OF ANY KIND, either express or implied.
 * See the License for the specific language governing permissions and
 * limitations under the License.
 */

package com.thanksmister.iot.wallpanel.ui.fragments

import android.content.Context
import android.content.Intent
import android.content.SharedPreferences
import android.net.Uri
import android.os.Build
import android.os.Bundle
import android.provider.Settings
import android.view.Menu
import android.view.MenuInflater
import android.view.MenuItem
import android.view.View
import android.widget.Toast
import androidx.annotation.RequiresApi
import androidx.appcompat.app.AlertDialog
import androidx.navigation.Navigation
import androidx.preference.EditTextPreference
import androidx.preference.ListPreference
import androidx.preference.Preference
import androidx.preference.SwitchPreference
import com.thanksmister.iot.wallpanel.R
import com.thanksmister.iot.wallpanel.persistence.Configuration.Companion.PREF_SCREENSAVER_DIM_VALUE
import com.thanksmister.iot.wallpanel.persistence.Configuration.Companion.PREF_SCREEN_BRIGHTNESS
import com.thanksmister.iot.wallpanel.persistence.Configuration.Companion.PREF_SCREEN_INACTIVITY_TIME
import com.thanksmister.iot.wallpanel.ui.activities.SettingsActivity
import com.thanksmister.iot.wallpanel.ui.activities.SettingsActivity.Companion.PERMISSIONS_REQUEST_WRITE_SETTINGS
import com.thanksmister.iot.wallpanel.utils.DateUtils
import com.thanksmister.iot.wallpanel.utils.DateUtils.SECONDS_VALUE
import com.thanksmister.iot.wallpanel.utils.ScreenUtils
import dagger.android.support.AndroidSupportInjection
import timber.log.Timber
import javax.inject.Inject

class SettingsFragment : BaseSettingsFragment() {

    @Inject
    lateinit var screenUtils: ScreenUtils

    private var openOnBootPreference: SwitchPreference? = null
    private var hadwareAcceleration: SwitchPreference? = null
    private var preventSleepPreference: SwitchPreference? = null
    private var browserActivityPreference: SwitchPreference? = null
<<<<<<< HEAD
=======
    private var ignoreSSLErrorsPreference: SwitchPreference? = null

>>>>>>> 27476278
    private var browserHeaderPreference: EditTextPreference? = null
    private var dashboardPreference: EditTextPreference? = null
    private var cameraPreference: Preference? = null
    private var mqttPreference: Preference? = null
    private var httpPreference: Preference? = null
    private var sensorsPreference: Preference? = null
    private var aboutPreference: Preference? = null
    private var brightnessPreference: Preference? = null
    private var listener: OnSettingsFragmentListener? = null
    private var browserRefreshPreference: SwitchPreference? = null
    private var clockSaverPreference: SwitchPreference? = null
    private var walllpaperSaverPreference: SwitchPreference? = null
    private var inactivityPreference: ListPreference? = null
    private var screenBrightness: SwitchPreference? = null
    private var dimPreference: ListPreference? = null

    interface OnSettingsFragmentListener {
        fun onFinish()
        fun onBrowserButton()
    }

    override fun onCreate(savedInstanceState: Bundle?) {
        super.onCreate(savedInstanceState)
        setHasOptionsMenu(true)
    }

    override fun onAttach(context: Context) {
        AndroidSupportInjection.inject(this)
        if (context is OnSettingsFragmentListener) {
            listener = context
        } else {
            throw RuntimeException(context.toString() + " must implement OnSettingsFragmentListener")
        }
        super.onAttach(context)
    }

    override fun onActivityCreated(savedInstanceState: Bundle?) {
        super.onActivityCreated(savedInstanceState)
        if ((activity as SettingsActivity).supportActionBar != null) {
            (activity as SettingsActivity).supportActionBar!!.setDisplayHomeAsUpEnabled(false)
            (activity as SettingsActivity).supportActionBar!!.setDisplayShowHomeEnabled(false)
            (activity as SettingsActivity).supportActionBar!!.title = (getString(R.string.title_settings))
        }
    }

    override fun onActivityResult(requestCode: Int, resultCode: Int, intent: Intent?) {
        super.onActivityResult(requestCode, resultCode, intent)
        if (requestCode == PERMISSIONS_REQUEST_WRITE_SETTINGS) {
            if (Build.VERSION.SDK_INT >= Build.VERSION_CODES.M) {
                if (Settings.System.canWrite(requireActivity().applicationContext)) {
                    screenBrightness?.isChecked = true
                    configuration.useScreenBrightness = true
                    Toast.makeText(requireContext(), getString(R.string.toast_screen_brightness_captured), Toast.LENGTH_SHORT).show()
                    screenUtils.setScreenBrightnessLevels()
                } else {
                    Toast.makeText(requireActivity(), getString(R.string.toast_write_permissions_denied), Toast.LENGTH_LONG).show()
                    configuration.useScreenBrightness = false
                    screenBrightness?.isChecked = false
                }
            }
        }
    }

    override fun onCreateOptionsMenu(menu: Menu, inflater: MenuInflater) {
        super.onCreateOptionsMenu(menu, inflater)
        inflater.inflate(R.menu.menu_dashboard, menu)
    }

    override fun onOptionsItemSelected(item: MenuItem): Boolean {
        val id = item.itemId
        if (id == R.id.action_settings) {
            listener!!.onBrowserButton()
            return true
        } else if (id == R.id.action_help) {
            showSupport()
            return true
        }
        return super.onOptionsItemSelected(item)
    }

    override fun onCreatePreferences(savedInstanceState: Bundle?, rootKey: String?) {
        addPreferencesFromResource(R.xml.pref_general)
    }

    override fun onViewCreated(view: View, savedInstanceState: Bundle?) {

        super.onViewCreated(view, savedInstanceState)

        dashboardPreference = findPreference<EditTextPreference>(getString(R.string.key_setting_app_launchurl)) as EditTextPreference
        browserHeaderPreference = findPreference<EditTextPreference>(getString(R.string.key_setting_browser_user_agent)) as EditTextPreference
        preventSleepPreference = findPreference<SwitchPreference>(getString(R.string.key_setting_app_preventsleep)) as SwitchPreference
        browserActivityPreference = findPreference<SwitchPreference>(getString(R.string.key_setting_app_showactivity)) as SwitchPreference
        openOnBootPreference = findPreference<SwitchPreference>(getString(R.string.key_setting_android_startonboot)) as SwitchPreference
        hadwareAcceleration = findPreference<SwitchPreference>(getString(R.string.key_hadware_accelerated_enabled)) as SwitchPreference
        browserRefreshPreference = findPreference<SwitchPreference>(getString(R.string.key_pref_browser_refresh)) as SwitchPreference
        clockSaverPreference = findPreference<SwitchPreference>(getString(R.string.key_screensaver)) as SwitchPreference
        walllpaperSaverPreference = findPreference<SwitchPreference>(getString(R.string.key_screensaver_wallpaper)) as SwitchPreference
        inactivityPreference = findPreference<ListPreference>(PREF_SCREEN_INACTIVITY_TIME) as ListPreference
        dimPreference = findPreference<ListPreference>(PREF_SCREENSAVER_DIM_VALUE) as ListPreference
        screenBrightness = findPreference<SwitchPreference>(PREF_SCREEN_BRIGHTNESS) as SwitchPreference
        ignoreSSLErrorsPreference = findPreference<SwitchPreference>(getString(R.string.key_setting_ignore_ssl_errors)) as SwitchPreference

        bindPreferenceSummaryToValue(dashboardPreference!!)
        bindPreferenceSummaryToValue(preventSleepPreference!!)
        bindPreferenceSummaryToValue(browserActivityPreference!!)
        bindPreferenceSummaryToValue(openOnBootPreference!!)
        bindPreferenceSummaryToValue(hadwareAcceleration!!)
        bindPreferenceSummaryToValue(browserHeaderPreference!!)
        bindPreferenceSummaryToValue(clockSaverPreference!!)
        bindPreferenceSummaryToValue(walllpaperSaverPreference!!)
        bindPreferenceSummaryToValue(ignoreSSLErrorsPreference!!)

        inactivityPreference?.setDefaultValue(configuration.inactivityTime)
        inactivityPreference?.value = configuration.inactivityTime.toString()

        if (configuration.inactivityTime < SECONDS_VALUE) {
            inactivityPreference?.summary = getString(R.string.preference_summary_inactivity_seconds,
                    DateUtils.convertInactivityTime(configuration.inactivityTime))
        } else {
            inactivityPreference?.summary = getString(R.string.preference_summary_inactivity_minutes,
                    DateUtils.convertInactivityTime(configuration.inactivityTime))
        }

        dimPreference?.setDefaultValue(configuration.screenSaverDimValue)
        dimPreference?.value = configuration.screenSaverDimValue.toString()
        dimPreference?.summary = getString(R.string.preference_summary_dim_screensaver, configuration.screenSaverDimValue.toString())

        cameraPreference = findPreference("button_key_camera")
        mqttPreference = findPreference("button_key_mqtt")
        httpPreference = findPreference("button_key_http")
        sensorsPreference = findPreference("button_key_sensors")
        aboutPreference = findPreference("button_key_about")
        brightnessPreference = findPreference("button_key_brightness")


        try {
            cameraPreference!!.onPreferenceClickListener = Preference.OnPreferenceClickListener { preference ->
                view.let { Navigation.findNavController(it).navigate(R.id.camera_action) }
                false
            }
            mqttPreference!!.onPreferenceClickListener = Preference.OnPreferenceClickListener { preference ->
                view.let { Navigation.findNavController(it).navigate(R.id.mqtt_action) }
                false
            }
            httpPreference!!.onPreferenceClickListener = Preference.OnPreferenceClickListener { preference ->
                view.let { Navigation.findNavController(it).navigate(R.id.http_action) }
                false
            }
            sensorsPreference!!.onPreferenceClickListener = Preference.OnPreferenceClickListener { preference ->
                view.let { Navigation.findNavController(it).navigate(R.id.sensors_action) }
                false
            }

            aboutPreference!!.onPreferenceClickListener = Preference.OnPreferenceClickListener { preference ->
                view.let { Navigation.findNavController(it).navigate(R.id.about_action) }
                false
            }

            brightnessPreference!!.onPreferenceClickListener = Preference.OnPreferenceClickListener { preference ->
                screenUtils.setScreenBrightnessLevels()
                Toast.makeText(requireContext(), getString(R.string.toast_screen_brightness_captured), Toast.LENGTH_SHORT).show()
                false
            }
        }  catch (e: IllegalArgumentException) {
            Timber.d(e.message)
        }
    }

    override fun onSharedPreferenceChanged(sharedPreferences: SharedPreferences, key: String) {
        when (key) {
            PREF_SCREEN_BRIGHTNESS -> {
                val useBright = screenBrightness!!.isChecked
                configuration.useScreenBrightness = useBright
                if(useBright) {
                    checkWriteSettings()
                } else {
                    screenUtils.restoreDeviceBrightnessControl()
                }
            }
            PREF_SCREEN_INACTIVITY_TIME -> {
                val inactivity = inactivityPreference?.value!!.toLong()
                configuration.inactivityTime = inactivity
                if (inactivity < SECONDS_VALUE) {
                    inactivityPreference?.summary = getString(R.string.preference_summary_inactivity_seconds, DateUtils.convertInactivityTime(inactivity))
                } else {
                    inactivityPreference?.summary = getString(R.string.preference_summary_inactivity_minutes, DateUtils.convertInactivityTime(inactivity))
                }
            }
            PREF_SCREENSAVER_DIM_VALUE -> {
                val dim = dimPreference?.value!!.toInt()
                configuration.screenSaverDimValue = dim
                screenUtils.setScreenBrightnessLevels()
                dimPreference?.summary = getString(R.string.preference_summary_dim_screensaver, dim.toString())
            }
        }
    }

    private fun checkWriteSettings() {
        Timber.d("checkWriteSettings")
        if (!configuration.writeScreenPermissionsShown && Build.VERSION.SDK_INT >= Build.VERSION_CODES.M) {
            if (Settings.System.canWrite(requireActivity().applicationContext)) {
                screenUtils.setScreenBrightnessLevels()
                Toast.makeText(requireContext(), getString(R.string.toast_screen_brightness_captured), Toast.LENGTH_SHORT).show()
            } else if (!configuration.writeScreenPermissionsShown) {
                // launch the dialog to provide permissions
                configuration.writeScreenPermissionsShown = true
                AlertDialog.Builder(requireActivity())
                        .setMessage(getString(R.string.dialog_write_permissions_description))
                        .setPositiveButton(android.R.string.ok) { _, _ ->
                            launchWriteSettings()
                        }
                        .setNegativeButton(android.R.string.cancel) { _, _ ->
                            Toast.makeText(requireActivity(), getString(R.string.toast_write_permissions_denied), Toast.LENGTH_LONG).show()
                        }.show()
            }
        } else if (configuration.useScreenBrightness) {
            // rewrite the screen brightness levels until we have a slider in place
            screenUtils.setScreenBrightnessLevels()
            Toast.makeText(requireContext(), getString(R.string.toast_screen_brightness_captured), Toast.LENGTH_SHORT).show()
        }
    }

    @RequiresApi(Build.VERSION_CODES.M)
    private fun launchWriteSettings() {
        val intent = Intent(Settings.ACTION_MANAGE_WRITE_SETTINGS, Uri.parse("package:${requireActivity().applicationContext.packageName}"))
        startActivityForResult(intent, 200)
    }
}<|MERGE_RESOLUTION|>--- conflicted
+++ resolved
@@ -57,11 +57,8 @@
     private var hadwareAcceleration: SwitchPreference? = null
     private var preventSleepPreference: SwitchPreference? = null
     private var browserActivityPreference: SwitchPreference? = null
-<<<<<<< HEAD
-=======
     private var ignoreSSLErrorsPreference: SwitchPreference? = null
 
->>>>>>> 27476278
     private var browserHeaderPreference: EditTextPreference? = null
     private var dashboardPreference: EditTextPreference? = null
     private var cameraPreference: Preference? = null
@@ -112,6 +109,7 @@
         if (requestCode == PERMISSIONS_REQUEST_WRITE_SETTINGS) {
             if (Build.VERSION.SDK_INT >= Build.VERSION_CODES.M) {
                 if (Settings.System.canWrite(requireActivity().applicationContext)) {
+                    //Toast.makeText(requireActivity(), getString(R.string.toast_write_permissions_granted), Toast.LENGTH_LONG).show()
                     screenBrightness?.isChecked = true
                     configuration.useScreenBrightness = true
                     Toast.makeText(requireContext(), getString(R.string.toast_screen_brightness_captured), Toast.LENGTH_SHORT).show()
